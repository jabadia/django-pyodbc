--- conflicted
+++ resolved
@@ -62,7 +62,6 @@
             return "DATEPART(%s, %s)" % (lookup_type, field_name)
 
 
-<<<<<<< HEAD
     def date_trunc_sql(self, lookup_type, field_name):
         return "DATEADD(%s, DATEDIFF(%s, 0, %s), 0)" % (lookup_type, lookup_type, field_name)
         
@@ -114,8 +113,6 @@
         )
         return sql, []
 
-=======
->>>>>>> 5d4aca9a
     def field_cast_sql(self, db_type, internal_type=None):
         """
         Given a column type (e.g. 'BLOB', 'VARCHAR'), returns the SQL necessary

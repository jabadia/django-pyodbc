"""
MS SQL Server database backend for Django.
"""
import datetime
import os
import re
import sys
import warnings

from django.core.exceptions import ImproperlyConfigured

try:
    import pyodbc as Database
except ImportError:
    e = sys.exc_info()[1]
    raise ImproperlyConfigured("Error loading pyodbc module: %s" % e)

m = re.match(r'(\d+)\.(\d+)\.(\d+)(?:-beta(\d+))?', Database.version)
vlist = list(m.groups())
if vlist[3] is None: vlist[3] = '9999'
pyodbc_ver = tuple(map(int, vlist))
if pyodbc_ver < (2, 0, 38, 9999):
    raise ImproperlyConfigured("pyodbc 2.0.38 or newer is required; you have %s" % Database.version)

from django.db import utils
from django.db.backends import BaseDatabaseWrapper, BaseDatabaseFeatures, BaseDatabaseValidation
from django.db.backends.signals import connection_created
from django.conf import settings
from django import VERSION as DjangoVersion
if DjangoVersion[:2] == (1, 7):
    _DJANGO_VERSION = 17
elif DjangoVersion[:2] == (1, 6):
    _DJANGO_VERSION = 16
elif DjangoVersion[:2] == (1, 5):
    _DJANGO_VERSION = 15
elif DjangoVersion[:2] == (1, 4):
    _DJANGO_VERSION = 14
elif DjangoVersion[:2] == (1, 3):
    _DJANGO_VERSION = 13
elif DjangoVersion[:2] == (1, 2):
    _DJANGO_VERSION = 12
else:
    raise ImproperlyConfigured("Django %d.%d is not supported." % DjangoVersion[:2])

from django_pyodbc.operations import DatabaseOperations
from django_pyodbc.client import DatabaseClient
from django_pyodbc.compat import binary_type, text_type, timezone
from django_pyodbc.creation import DatabaseCreation
from django_pyodbc.introspection import DatabaseIntrospection

DatabaseError = Database.Error
IntegrityError = Database.IntegrityError

class DatabaseFeatures(BaseDatabaseFeatures):
    can_use_chunked_reads = False
    can_return_id_from_insert = True
    supports_microsecond_precision = False
    supports_regex_backreferencing = False
    supports_subqueries_in_group_by = False
    supports_transactions = True
    #uses_savepoints = True
    allow_sliced_subqueries = False
    supports_paramstyle_pyformat = False

    #has_bulk_insert = False
    # DateTimeField doesn't support timezones, only DateTimeOffsetField
    supports_timezones = False
    supports_sequence_reset = False    
    supports_tablespaces = True
    ignores_nulls_in_unique_constraints = False
    can_introspect_autofield = True


    def _supports_transactions(self):
        # keep it compatible with Django 1.3 and 1.4
        return self.supports_transactions

class DatabaseWrapper(BaseDatabaseWrapper):
    _DJANGO_VERSION = _DJANGO_VERSION
    drv_name = None
    driver_supports_utf8 = None
    MARS_Connection = False
    unicode_results = False
    datefirst = 7
    Database = Database

    # Collations:       http://msdn2.microsoft.com/en-us/library/ms184391.aspx
    #                   http://msdn2.microsoft.com/en-us/library/ms179886.aspx
    # T-SQL LIKE:       http://msdn2.microsoft.com/en-us/library/ms179859.aspx
    # Full-Text search: http://msdn2.microsoft.com/en-us/library/ms142571.aspx
    #   CONTAINS:       http://msdn2.microsoft.com/en-us/library/ms187787.aspx
    #   FREETEXT:       http://msdn2.microsoft.com/en-us/library/ms176078.aspx

    vendor = 'microsoft'
    operators = {
        # Since '=' is used not only for string comparision there is no way
        # to make it case (in)sensitive. It will simply fallback to the
        # database collation.
        'exact': '= %s',
        'iexact': "= UPPER(%s)",
        'contains': "LIKE %s ESCAPE '\\'",
        'icontains': "LIKE UPPER(%s) ESCAPE '\\'",
        'gt': '> %s',
        'gte': '>= %s',
        'lt': '< %s',
        'lte': '<= %s',
        'startswith': "LIKE %s ESCAPE '\\'",
        'endswith': "LIKE %s ESCAPE '\\'",
        'istartswith': "LIKE UPPER(%s) ESCAPE '\\'",
        'iendswith': "LIKE UPPER(%s) ESCAPE '\\'",

        # TODO: remove, keep native T-SQL LIKE wildcards support
        # or use a "compatibility layer" and replace '*' with '%'
        # and '.' with '_'
        'regex': 'LIKE %s',
        'iregex': 'LIKE %s',

        # TODO: freetext, full-text contains...
    }

    def __init__(self, *args, **kwargs):
        super(DatabaseWrapper, self).__init__(*args, **kwargs)

        options = self.settings_dict.get('OPTIONS', None)

        if options:
            self.MARS_Connection = options.get('MARS_Connection', False)
            self.datefirst = options.get('datefirst', 7)
            self.unicode_results = options.get('unicode_results', False)
            self.encoding = options.get('encoding', 'utf-8')
<<<<<<< HEAD
            self.driver_supports_utf8 = options.get('driver_supports_utf8', None)

=======
            self.driver_needs_utf8 = options.get('driver_needs_utf8', None)
            
>>>>>>> ffdbc13a
            # make lookup operators to be collation-sensitive if needed
            self.collation = options.get('collation', None)
            if self.collation:
                self.operators = dict(self.__class__.operators)
                ops = {}
                for op in self.operators:
                    sql = self.operators[op]
                    if sql.startswith('LIKE '):
                        ops[op] = '%s COLLATE %s' % (sql, self.collation)
                self.operators.update(ops)

        self.test_create = self.settings_dict.get('TEST_CREATE', True)

        if _DJANGO_VERSION >= 13:
            self.features = DatabaseFeatures(self)
        else:
            self.features = DatabaseFeatures()
        self.ops = DatabaseOperations(self)
        self.client = DatabaseClient(self)
        self.creation = DatabaseCreation(self)
        self.introspection = DatabaseIntrospection(self)
        self.validation = BaseDatabaseValidation(self)

        self.connection = None

    def get_connection_params(self):
        settings_dict = self.settings_dict
        if not settings_dict['NAME']:
            from django.core.exceptions import ImproperlyConfigured
            raise ImproperlyConfigured(
                "settings.DATABASES is improperly configured. "
                "Please supply the NAME value.")
        conn_params = {
            'database': settings_dict['NAME'],
        }
        conn_params.update(settings_dict['OPTIONS'])
        if 'autocommit' in conn_params:
            del conn_params['autocommit']
        if settings_dict['USER']:
            conn_params['user'] = settings_dict['USER']
        if settings_dict['PASSWORD']:
            conn_params['password'] = settings_dict['PASSWORD']
        if settings_dict['HOST']:
            conn_params['host'] = settings_dict['HOST']
        if settings_dict['PORT']:
            conn_params['port'] = settings_dict['PORT']
        return conn_params

    def get_new_connection(self, conn_params):
        return Database.connect(**conn_params)

    def init_connection_state(self):
        pass

    def _set_autocommit(self, autocommit):
        pass

    def _get_connection_string(self):
        settings_dict = self.settings_dict
        db_str, user_str, passwd_str, port_str = None, None, "", None
        options = settings_dict['OPTIONS']
        if settings_dict['NAME']:
            db_str = settings_dict['NAME']
        if settings_dict['HOST']:
            host_str = settings_dict['HOST']
        else:
            host_str = 'localhost'
        if settings_dict['USER']:
            user_str = settings_dict['USER']
        if settings_dict['PASSWORD']:
            passwd_str = settings_dict['PASSWORD']
        if settings_dict['PORT']:
            port_str = settings_dict['PORT']

        if not db_str:
            raise ImproperlyConfigured('You need to specify NAME in your Django settings file.')

        cstr_parts = []
        if 'driver' in options:
            driver = options['driver']
        else:
            if os.name == 'nt':
                driver = 'SQL Server'
            else:
                driver = 'FreeTDS'

        if driver == 'FreeTDS' or driver.endswith('/libtdsodbc.so'):
            driver_is_freetds = True
        else:
            driver_is_freetds = False

        # Microsoft driver names assumed here are:
        # * SQL Server
        # * SQL Native Client
        # * SQL Server Native Client 10.0/11.0
        # * ODBC Driver 11 for SQL Server
        ms_drivers = re.compile('.*SQL (Server$|(Server )?Native Client)')

        if 'dsn' in options:
            cstr_parts.append('DSN=%s' % options['dsn'])
        else:
            # Only append DRIVER if DATABASE_ODBC_DSN hasn't been set
            if os.path.isabs(driver):
                cstr_parts.append('DRIVER=%s' % driver)
            else:
                cstr_parts.append('DRIVER={%s}' % driver)

            if ms_drivers.match(driver) or driver_is_freetds and \
                    options.get('host_is_server', False):
                if port_str:
                    host_str += ';PORT=%s' % port_str
                cstr_parts.append('SERVER=%s' % host_str)
            else:
                cstr_parts.append('SERVERNAME=%s' % host_str)

        if user_str:
            cstr_parts.append('UID=%s;PWD=%s' % (user_str, passwd_str))
        else:
            if ms_drivers.match(driver):
                cstr_parts.append('Trusted_Connection=yes')
            else:
                cstr_parts.append('Integrated Security=SSPI')

        cstr_parts.append('DATABASE=%s' % db_str)

        if self.MARS_Connection:
            cstr_parts.append('MARS_Connection=yes')

        if 'extra_params' in options:
            cstr_parts.append(options['extra_params'])
        connectionstring = ';'.join(cstr_parts)
        return connectionstring

    def _cursor(self):
        new_conn = False
        settings_dict = self.settings_dict


        if self.connection is None:
            new_conn = True
            connstr = self._get_connection_string()#';'.join(cstr_parts)
            options = settings_dict['OPTIONS']
            autocommit = options.get('autocommit', False)
            if self.unicode_results:
                self.connection = Database.connect(connstr, \
                        autocommit=autocommit, \
                        unicode_results='True')
            else:
                self.connection = Database.connect(connstr, \
                        autocommit=autocommit)
            connection_created.send(sender=self.__class__, connection=self)

        cursor = self.connection.cursor()
        if new_conn:
            # Set date format for the connection. Also, make sure Sunday is
            # considered the first day of the week (to be consistent with the
            # Django convention for the 'week_day' Django lookup) if the user
            # hasn't told us otherwise
            cursor.execute("SET DATEFORMAT ymd; SET DATEFIRST %s" % self.datefirst)
            if self.ops.sql_server_ver < 2005:
                self.creation.data_types['TextField'] = 'ntext'
                self.features.can_return_id_from_insert = False

            ms_sqlncli = re.compile('^((LIB)?SQLN?CLI|LIBMSODBCSQL)')
            self.drv_name = self.connection.getinfo(Database.SQL_DRIVER_NAME).upper()

            # http://msdn.microsoft.com/en-us/library/ms131686.aspx
            if self.ops.sql_server_ver >= 2005 and ms_sqlncli.match(self.drv_name) and self.MARS_Connection:
                # How to to activate it: Add 'MARS_Connection': True
                # to the DATABASE_OPTIONS dictionary setting
                self.features.can_use_chunked_reads = True

            if self.drv_name.startswith('LIBTDSODBC'):
                # FreeTDS can't execute some sql queries like CREATE DATABASE etc.
                # in multi-statement, so we need to commit the above SQL sentence(s)
                # to avoid this
                if not self.connection.autocommit:
                    self.connection.commit()

                freetds_version = self.connection.getinfo(Database.SQL_DRIVER_VER)
                if self.driver_supports_utf8 is None:
                    try:
                        from distutils.version import LooseVersion
                    except ImportError:
                        warnings.warn(Warning('Using naive FreeTDS version detection. Install distutils to get better version detection.'))
                        self.driver_supports_utf8 = not freetds_version.startswith('0.82')
                    else:
                        # This is the minimum version that properly supports
                        # Unicode. Though it started in version 0.82, the
                        # implementation in that version was buggy.
                        self.driver_supports_utf8 = LooseVersion(freetds_version) >= LooseVersion('0.91')

            elif self.driver_supports_utf8 is None:
                self.driver_supports_utf8 = (self.drv_name == 'SQLSRV32.DLL'
                                             or ms_sqlncli.match(self.drv_name))

        return CursorWrapper(cursor, self.driver_supports_utf8, self.encoding)

    def _execute_foreach(self, sql, table_names=None):
        cursor = self.cursor()
        if not table_names:
            table_names = self.introspection.get_table_list(cursor)
        for table_name in table_names:
            cursor.execute(sql % self.ops.quote_name(table_name))

    def check_constraints(self, table_names=None):
        self._execute_foreach('ALTER TABLE %s WITH CHECK CHECK CONSTRAINT ALL', table_names)

    def disable_constraint_checking(self):
        # Windows Azure SQL Database doesn't support sp_msforeachtable
        #cursor.execute('EXEC sp_msforeachtable "ALTER TABLE ? NOCHECK CONSTRAINT ALL"')
        self._execute_foreach('ALTER TABLE %s NOCHECK CONSTRAINT ALL')
        return True

    def enable_constraint_checking(self):
        # Windows Azure SQL Database doesn't support sp_msforeachtable
        #cursor.execute('EXEC sp_msforeachtable "ALTER TABLE ? WITH CHECK CHECK CONSTRAINT ALL"')
        self.check_constraints()


class CursorWrapper(object):
    """
    A wrapper around the pyodbc's cursor that takes in account a) some pyodbc
    DB-API 2.0 implementation and b) some common ODBC driver particularities.
    """
    def __init__(self, cursor, driver_supports_utf8, encoding=""):
        self.cursor = cursor
        self.driver_supports_utf8 = driver_supports_utf8
        self.last_sql = ''
        self.last_params = ()
        self.encoding = encoding

    def format_sql(self, sql, n_params=None):
        if not self.driver_supports_utf8 and isinstance(sql, text_type):
            # Older FreeTDS (and other ODBC drivers?) don't support Unicode yet, so
            # we need to encode the SQL clause itself in utf-8
            sql = sql.encode('utf-8')
        # pyodbc uses '?' instead of '%s' as parameter placeholder.
        if n_params is not None:
            try:
                sql = sql % tuple('?' * n_params)
            except:
                #Todo checkout whats happening here
                pass
        else:
            if '%s' in sql:
                sql = sql.replace('%s', '?')
        return sql

    def format_params(self, params):
        fp = []
        for p in params:
            if isinstance(p, text_type):
                if not self.driver_supports_utf8:
                    # Older FreeTDS (and other ODBC drivers?) doesn't support Unicode
                    # yet, so we need to encode parameters in utf-8
                    fp.append(p.encode('utf-8'))
                else:
                    fp.append(p)
            elif isinstance(p, binary_type):
                if not self.driver_supports_utf8:
                    fp.append(p.decode(self.encoding).encode('utf-8'))
                else:
                    fp.append(p)
            elif isinstance(p, type(True)):
                if p:
                    fp.append(1)
                else:
                    fp.append(0)
            else:
                fp.append(p)
        return tuple(fp)

    def execute(self, sql, params=()):
        self.last_sql = sql
        sql = self.format_sql(sql, len(params))
        params = self.format_params(params)
        self.last_params = params
        try:
            return self.cursor.execute(sql, params)
        except IntegrityError:
            e = sys.exc_info()[1]
            raise utils.IntegrityError(*e.args)
        except DatabaseError:
            e = sys.exc_info()[1]
            raise utils.DatabaseError(*e.args)

    def executemany(self, sql, params_list):
        sql = self.format_sql(sql)
        # pyodbc's cursor.executemany() doesn't support an empty param_list
        if not params_list:
            if '?' in sql:
                return
        else:
            raw_pll = params_list
            params_list = [self.format_params(p) for p in raw_pll]

        try:
            return self.cursor.executemany(sql, params_list)
        except IntegrityError:
            e = sys.exc_info()[1]
            raise utils.IntegrityError(*e.args)
        except DatabaseError:
            e = sys.exc_info()[1]
            raise utils.DatabaseError(*e.args)

    def format_results(self, rows):
        """
        Decode data coming from the database if needed and convert rows to tuples
        (pyodbc Rows are not sliceable).
        """
        needs_utc = _DJANGO_VERSION >= 14 and settings.USE_TZ
        if not (needs_utc or not self.driver_supports_utf8):
            return tuple(rows)
        # FreeTDS (and other ODBC drivers?) don't support Unicode yet, so we
        # need to decode UTF-8 data coming from the DB
        fr = []
        for row in rows:
            if not self.driver_supports_utf8 and isinstance(row, binary_type):
                row = row.decode(self.encoding)

            elif needs_utc and isinstance(row, datetime.datetime):
                row = row.replace(tzinfo=timezone.utc)
            fr.append(row)
        return tuple(fr)

    def fetchone(self):
        row = self.cursor.fetchone()
        if row is not None:
            return self.format_results(row)
        return []

    def fetchmany(self, chunk):
        return [self.format_results(row) for row in self.cursor.fetchmany(chunk)]

    def fetchall(self):
        return [self.format_results(row) for row in self.cursor.fetchall()]

    def __getattr__(self, attr):
        if attr in self.__dict__:
            return self.__dict__[attr]
        return getattr(self.cursor, attr)

    def __iter__(self):
        return iter(self.cursor)


    # # MS SQL Server doesn't support explicit savepoint commits; savepoints are
    # # implicitly committed with the transaction.
    # # Ignore them.
    def savepoint_commit(self, sid):
        # if something is populating self.queries, include a fake entry to avoid
        # issues with tests that use assertNumQueries.
        if self.queries:
            self.queries.append({
                'sql': '-- RELEASE SAVEPOINT %s -- (because assertNumQueries)' % self.ops.quote_name(sid),
                'time': '0.000',
            })<|MERGE_RESOLUTION|>--- conflicted
+++ resolved
@@ -65,7 +65,7 @@
     #has_bulk_insert = False
     # DateTimeField doesn't support timezones, only DateTimeOffsetField
     supports_timezones = False
-    supports_sequence_reset = False    
+    supports_sequence_reset = False
     supports_tablespaces = True
     ignores_nulls_in_unique_constraints = False
     can_introspect_autofield = True
@@ -128,13 +128,9 @@
             self.datefirst = options.get('datefirst', 7)
             self.unicode_results = options.get('unicode_results', False)
             self.encoding = options.get('encoding', 'utf-8')
-<<<<<<< HEAD
             self.driver_supports_utf8 = options.get('driver_supports_utf8', None)
-
-=======
             self.driver_needs_utf8 = options.get('driver_needs_utf8', None)
-            
->>>>>>> ffdbc13a
+
             # make lookup operators to be collation-sensitive if needed
             self.collation = options.get('collation', None)
             if self.collation:

import re
from django.db.models.sql import compiler
import django
from datetime import datetime

from django_pyodbc.compat import zip_longest
#from django import VERSION as django_VERSION

REV_ODIR = {
    'ASC': 'DESC',
    'DESC': 'ASC'
}

SQL_SERVER_8_LIMIT_QUERY = \
"""SELECT *
FROM (
  SELECT TOP %(limit)s *
  FROM (
    %(orig_sql)s
    ORDER BY %(ord)s
  ) AS %(table)s
  ORDER BY %(rev_ord)s
) AS %(table)s
ORDER BY %(ord)s"""

SQL_SERVER_8_NO_LIMIT_QUERY = \
"""SELECT *
FROM %(table)s
WHERE %(key)s NOT IN (
  %(orig_sql)s
  ORDER BY %(ord)s
)"""

# Strategies for handling limit+offset emulation:
USE_ROW_NUMBER = 0 # For SQL Server >= 2005
USE_TOP_HMARK = 1 # For SQL Server 2000 when both limit and offset are provided
USE_TOP_LMARK = 2 # For SQL Server 2000 when offset but no limit is provided


# Pattern to scan a column data type string and split the data type from any
# constraints or other included parts of a column definition. Based upon
# <column_definition> from http://msdn.microsoft.com/en-us/library/ms174979.aspx
_re_data_type_terminator = re.compile(
    r'\s*\b(?:' +
    r'filestream|collate|sparse|not|null|constraint|default|identity|rowguidcol' +
    r'|primary|unique|clustered|nonclustered|with|on|foreign|references|check' +
    ')',
    re.IGNORECASE,
)

# Pattern to find the quoted column name at the end of a field specification
_re_pat_col = re.compile(r"\[([^\[]+)\]$")

_re_order_limit_offset = re.compile(
    r'(?:ORDER BY\s+(.+?))?\s*(?:LIMIT\s+(\d+))?\s*(?:OFFSET\s+(\d+))?$')

# Pattern used in column aliasing to find sub-select placeholders
_re_col_placeholder = re.compile(r'\{_placeholder_(\d+)\}')

_re_find_order_direction = re.compile(r'\s+(asc|desc)\s*$', re.IGNORECASE)

<<<<<<< HEAD
        Sets the value of the self._ord and self.default_reverse_ordering
        attributes.
        Can modify the values of the out_cols list argument and the
        self.query.ordering_aliases attribute (for Django<=1.5.4 but not 1.6).
        """
        self.default_reverse_ordering = False
        self._ord = []
        cnt = 0
        extra_select_aliases = [k.strip('[]') for k in self.query.extra_select.keys()]
        for ord_spec_item in ordering:
            if ord_spec_item.endswith(' ASC') or ord_spec_item.endswith(' DESC'):
                parts = ord_spec_item.split()
                col, odir = ' '.join(parts[:-1]), parts[-1]
                # The attribute `ordering_aliases` was moved out of Query (self.query) and into SQLCompiler (self) in Django 1.6 
                print dir(self)
                try:
                    ordering_aliases = self.ordering_aliases
                except AttributeError:
                    print dir(self.query)
                    ordering_aliases = self.query.ordering_aliases
                if col not in ordering_aliases and col.strip('[]') not in extra_select_aliases:
                    if col.isdigit():
                        cnt += 1
                        n = int(col)-1
                        alias = 'OrdAlias%d' % cnt
                        out_cols[n] = '%s AS [%s]' % (out_cols[n], alias)
                        self._ord.append((alias, odir))
                    elif col in out_cols:
                        if strategy == USE_TOP_HMARK:
                            cnt += 1
                            n = out_cols.index(col)
                            alias = 'OrdAlias%d' % cnt
                            out_cols[n] = '%s AS %s' % (col, alias)
                            self._ord.append((alias, odir))
                        else:
                            self._ord.append((col, odir))
                    elif strategy == USE_TOP_HMARK:
                        # Special case: '_order' column created by Django
                        # when Meta.order_with_respect_to is used
                        if col.split('.')[-1] == '[_order]' and odir == 'DESC':
                            self.default_reverse_ordering = True
                        cnt += 1
                        alias = 'OrdAlias%d' % cnt
                        self._ord.append((alias, odir))
                        ordering_aliases.append('%s AS [%s]' % (col, alias))
                    else:
                        self._ord.append((col, odir))
                else:
                    self._ord.append((col, odir))
                # Django >= 1.6 expects ordering_aliases in self (SQLCompiler)
                setattr(self, 'ordering_aliases', ordering_aliases)
                # Django <= 1.5.4 expects ordering_aliases in self.query (Query)
                setattr(self.query, 'ordering_aliases', ordering_aliases)


        if strategy == USE_ROW_NUMBER and not self._ord and 'RAND()' in ordering:
            self._ord.append(('RAND()',''))
        if strategy == USE_TOP_HMARK and not self._ord:
            # XXX:
            #meta = self.get_meta()
            meta = self.query.model._meta
            qn = self.quote_name_unless_alias
            pk_col = '%s.%s' % (qn(meta.db_table), qn(meta.pk.db_column or meta.pk.column))
            if pk_col not in out_cols:
                out_cols.append(pk_col)


    def get_ordering(self, *args, **kwargs):
        # Django 1.6 added `o_params` as an additional return value for Query.get_ordering()
        try:
            o_params = None
            # Django 1.5.4
            ordering, ordering_group_by = super(SQLCompiler, self).get_ordering(*args, **kwargs)
            return ordering, o_params, ordering_group_by
        except:
            # Django 1.6
            return super(SQLCompiler, self).get_ordering(*args, **kwargs)


    def get_columns(self, *args, **kwargs):
        # Django 1.6 added `o_params` as an additional return value for Query.get_ordering()

        if self.connection._DJANGO_VERSION >= 16:
            # Django 1.6, returns two arguments
            sql_strings, aliases = super(SQLCompiler, self).get_columns(*args, **kwargs)
            return sql_strings, aliases
        else:
            # Django 1.5.4 only provides a single return value, so augment it with None to be reverse compatible in django-pyodbc
            return super(SQLCompiler, self).get_columns(*args, **kwargs), None


    def get_grouping(self, ordering_group_by, having_group_by=''):
        "SQLCompiler.get_grouping, but with reversed order of arguments to remain compatible between Django 1.5 <-> django-pyodbc"
        try:
            # Django 1.6
            return super(SQLCompiler, self).get_columns(having_group_by, ordering_group_by)
        except:
            # Django 1.5.4
            return super(SQLCompiler, self).get_columns(ordering_group_by)


    def _as_sql(self, strategy):
=======
def _remove_order_limit_offset(sql):
    return _re_order_limit_offset.sub('',sql).split(None, 1)[1]

def _break(s, find):
    """Break a string s into the part before the substring to find, 
    and the part including and after the substring."""
    i = s.find(find)
    return s[:i], s[i:]

def _get_order_limit_offset(sql):
    return _re_order_limit_offset.search(sql).groups()

class SQLCompiler(compiler.SQLCompiler):
    def resolve_columns(self, row, fields=()):
        # If the results are sliced, the resultset will have an initial 
        # "row number" column. Remove this column before the ORM sees it.
        if getattr(self, '_using_row_number', False):
            row = row[1:]
        values = []
        index_extra_select = len(self.query.extra_select)
        for value, field in zip_longest(row[index_extra_select:], fields):
            # print '\tfield=%s\tvalue=%s' % (repr(field), repr(value))
            if field:
                try:
                    value = self.connection.ops.convert_values(value, field)
                except ValueError:
                    pass
            values.append(value)
        return row[:index_extra_select] + tuple(values)

    def _fix_aggregates(self):
        """
        MSSQL doesn't match the behavior of the other backends on a few of
        the aggregate functions; different return type behavior, different
        function names, etc.
        
        MSSQL's implementation of AVG maintains datatype without proding. To
        match behavior of other django backends, it needs to not drop remainders.
        E.g. AVG([1, 2]) needs to yield 1.5, not 1
>>>>>>> 22db8853
        """
        for alias, aggregate in self.query.aggregate_select.items():
            if aggregate.sql_function == 'AVG':# and self.connection.cast_avg_to_float:
                # Embed the CAST in the template on this query to
                # maintain multi-db support.
                self.query.aggregate_select[alias].sql_template = \
                    '%(function)s(CAST(%(field)s AS FLOAT))'
            # translate StdDev function names
            elif aggregate.sql_function == 'STDDEV_SAMP':
                self.query.aggregate_select[alias].sql_function = 'STDEV'
            elif aggregate.sql_function == 'STDDEV_POP':
                self.query.aggregate_select[alias].sql_function = 'STDEVP'
            # translate Variance function names
            elif aggregate.sql_function == 'VAR_SAMP':
                self.query.aggregate_select[alias].sql_function = 'VAR'
            elif aggregate.sql_function == 'VAR_POP':
                self.query.aggregate_select[alias].sql_function = 'VARP'

    def as_sql(self, with_limits=True, with_col_aliases=False):
        # Django #12192 - Don't execute any DB query when QS slicing results in limit 0
        if with_limits and self.query.low_mark == self.query.high_mark:
            return '', ()
        
        self._fix_aggregates()
        
        self._using_row_number = False
        
        # Get out of the way if we're not a select query or there's no limiting involved.
        check_limits = with_limits and (self.query.low_mark or self.query.high_mark is not None)
        if not check_limits:
            # The ORDER BY clause is invalid in views, inline functions, 
            # derived tables, subqueries, and common table expressions, 
            # unless TOP or FOR XML is also specified.
            try:
                setattr(self.query, '_mssql_ordering_not_allowed', with_col_aliases)
                result = super(SQLCompiler, self).as_sql(with_limits, with_col_aliases)
            finally:
                # remove in case query is every reused
                delattr(self.query, '_mssql_ordering_not_allowed')
            return result

        raw_sql, fields = super(SQLCompiler, self).as_sql(False, with_col_aliases)
        
        # Check for high mark only and replace with "TOP"
        if self.query.high_mark is not None and not self.query.low_mark:
            _select = 'SELECT'
            if self.query.distinct:
                _select += ' DISTINCT'
            
            sql = re.sub(r'(?i)^{0}'.format(_select), '{0} TOP {1}'.format(_select, self.query.high_mark), raw_sql, 1)
            return sql, fields
            
        # Else we have limits; rewrite the query using ROW_NUMBER()
        self._using_row_number = True

        # Lop off ORDER... and the initial "SELECT"
        inner_select = _remove_order_limit_offset(raw_sql)
        outer_fields, inner_select = self._alias_columns(inner_select)

        order = _get_order_limit_offset(raw_sql)[0]

        qn = self.connection.ops.quote_name
        inner_table_name = qn('AAAA')

        outer_fields, inner_select, order = self._fix_slicing_order(outer_fields, inner_select, order, inner_table_name)
        
        # map a copy of outer_fields for injected subselect
        f = []
        for x in outer_fields.split(','):
            i = x.upper().find(' AS ')
            if i != -1:
                x = x[i+4:]
            if x.find('.') != -1:
                tbl, col = x.rsplit('.', 1)
            else:
                col = x
            f.append('{0}.{1}'.format(inner_table_name, col.strip()))

        # inject a subselect to get around OVER requiring ORDER BY to come from FROM
        inner_select = '{fields} FROM ( SELECT {inner} ) AS {inner_as}'.format(
            fields=', '.join(f),
            inner=inner_select,
            inner_as=inner_table_name,
        )
        
        where_row_num = '{0} < _row_num'.format(self.query.low_mark)
        if self.query.high_mark:
            where_row_num += ' and _row_num <= {0}'.format(self.query.high_mark)        
            
        sql = "SELECT _row_num, {outer} FROM ( SELECT ROW_NUMBER() OVER ( ORDER BY {order}) as _row_num, {inner}) as QQQ where {where}".format(
            outer=outer_fields,
            order=order,
            inner=inner_select,
            where=where_row_num,
        )
        
        return sql, fields

    def _fix_slicing_order(self, outer_fields, inner_select, order, inner_table_name):
        """
<<<<<<< HEAD
        # get_columns needs to be called before get_ordering to populate
        # _select_alias.
        out_cols = self.get_columns(with_aliases=True)[0]

        # `ordering_aliases` was moved out of Query (self.query) and into SQLCompiler (self) in Django 1.6 
        #ordering_aliases = getattr(self, 'ordering_aliases', getattr(self.query, 'ordering_aliases', []))
        ordering, o_params, ordering_group_by = self.get_ordering()
        print dir(self)
        try:
            ordering_aliases = self.ordering_aliases
        except AttributeError:
            print dir(self.query)
            ordering_aliases = self.query.ordering_aliases

        if strategy == USE_ROW_NUMBER:
            if not ordering:
                meta = self.query.get_meta()
                qn = self.quote_name_unless_alias
                # Special case: pk not in out_cols, use random ordering.
                #
                if '%s.%s' % (qn(meta.db_table), qn(meta.pk.db_column or meta.pk.column)) not in self.get_columns()[0]:
                    ordering = ['RAND()']
                    # XXX: Maybe use group_by field for ordering?
                    #if self.group_by:
                        #ordering = ['%s.%s ASC' % (qn(self.group_by[0][0]),qn(self.group_by[0][1]))]
                else:
                    ordering = ['%s.%s ASC' % (qn(meta.db_table), qn(meta.pk.db_column or meta.pk.column))]

        if strategy in (USE_TOP_HMARK, USE_ROW_NUMBER):
            self.modify_query(strategy, ordering, out_cols)

        if strategy == USE_ROW_NUMBER:
            columns_to_order_by = []
            for alias_name, type_of_order in self._ord:
                for column in self.get_columns(with_aliases=True)[0]:
                    if column.endswith("AS [%s]" % alias_name):
                        columns_to_order_by.append((column.partition("AS")[0].strip(),type_of_order))
                        break
            if len(columns_to_order_by):
                ord = ', '.join(['%s %s' % pair for pair in columns_to_order_by])
            else:
                ord = ', '.join(['%s %s' % pair for pair in self._ord])
            ordering_aliases.append('(ROW_NUMBER() OVER (ORDER BY %s)) AS [rn]' % ord)        
            # Django >= 1.6 expects ordering_aliases in self (SQLCompiler)
            setattr(self, 'ordering_aliases', ordering_aliases)
            # Django <= 1.5.4 expects ordering_aliases in self.query (Query)
            setattr(self.query, 'ordering_aliases', ordering_aliases)

        # This must come after 'select' and 'ordering' -- see docstring of
        # get_from_clause() for details.
        from_, f_params = self.get_from_clause()

        qn = self.quote_name_unless_alias
        where, w_params = self.query.where.as_sql(qn, self.connection)
        having, h_params = self.query.having.as_sql(qn, self.connection)
        params = []
        for val in self.query.extra_select.values():
            params.extend(val[1])

        result = ['SELECT']
        if self.query.distinct:
            result.append('DISTINCT')

        if strategy == USE_TOP_LMARK:
            # XXX:
            #meta = self.get_meta()
            meta = self.query.model._meta
            result.append('TOP %s %s' % (self.query.low_mark, self.quote_name_unless_alias(meta.pk.db_column or meta.pk.column)))
        else:
            if strategy == USE_TOP_HMARK and self.query.high_mark is not None:
                result.append('TOP %s' % self.query.high_mark)
            result.append(', '.join(out_cols + ordering_aliases))

        result.append('FROM')
        result.extend(from_)
        params.extend(f_params)
=======
        Apply any necessary fixes to the outer_fields, inner_select, and order 
        strings due to slicing.
        """
        # Using ROW_NUMBER requires an ordering
        if order is None:
            meta = self.query.get_meta()                
            column = meta.pk.db_column or meta.pk.get_attname()
            order = '{0}.{1} ASC'.format(
                inner_table_name, 
                self.connection.ops.quote_name(column),
            )
        else:
            alias_id = 0
            # remap order for injected subselect
            new_order = []
            for x in order.split(','):
                # find the ordering direction
                m = _re_find_order_direction.search(x)
                if m:
                    direction = m.groups()[0]
                else:
                    direction = 'ASC'
                # remove the ordering direction
                x = _re_find_order_direction.sub('', x)
                # remove any namespacing or table name from the column name
                col = x.rsplit('.', 1)[-1]
                # Is the ordering column missing from the inner select?
                # 'inner_select' contains the full query without the leading 'SELECT '. 
                # It's possible that this can get a false hit if the ordering 
                # column is used in the WHERE while not being in the SELECT. It's
                # not worth the complexity to properly handle that edge case.
                if x not in inner_select:
                    # Ordering requires the column to be selected by the inner select
                    alias_id += 1
                    # alias column name
                    col = '[{0}___o{1}]'.format(
                        col.strip('[]'),
                        alias_id,
                    )
                    # add alias to inner_select
                    inner_select = '({0}) AS {1}, {2}'.format(x, col, inner_select)
                new_order.append('{0}.{1} {2}'.format(inner_table_name, col, direction))
            order = ', '.join(new_order)
        return outer_fields, inner_select, order

    def _alias_columns(self, sql):
        """Return tuple of SELECT and FROM clauses, aliasing duplicate column names."""
        qn = self.connection.ops.quote_name
        
        outer = list()
        inner = list()
        names_seen = list()
        
        # replace all parens with placeholders
        paren_depth, paren_buf = 0, ['']
        parens, i = {}, 0
        for ch in sql:
            if ch == '(':
                i += 1
                paren_depth += 1
                paren_buf.append('')
            elif ch == ')':
                paren_depth -= 1
                key = '_placeholder_{0}'.format(i)
                buf = paren_buf.pop()
                
                # store the expanded paren string
                parens[key] = buf.format(**parens)
                paren_buf[paren_depth] += '({' + key + '})'
            else:
                paren_buf[paren_depth] += ch
    
        def _replace_sub(col):
            """Replace all placeholders with expanded values"""
            while _re_col_placeholder.search(col):
                col = col.format(**parens)
            return col
    
        temp_sql = ''.join(paren_buf)
    
        select_list, from_clause = _break(temp_sql, ' FROM [')
            
        for col in [x.strip() for x in select_list.split(',')]:
            match = _re_pat_col.search(col)
            if match:
                col_name = match.group(1)
                col_key = col_name.lower()

                if col_key in names_seen:
                    alias = qn('{0}___{1}'.format(col_name, names_seen.count(col_key)))
                    outer.append(alias)
                    inner.append('{0} as {1}'.format(_replace_sub(col), alias))
                else:
                    outer.append(qn(col_name))
                    inner.append(_replace_sub(col))
    
                names_seen.append(col_key)
            else:
                raise Exception('Unable to find a column name when parsing SQL: {0}'.format(col))
>>>>>>> 22db8853

        return ', '.join(outer), ', '.join(inner) + from_clause.format(**parens)

    def get_ordering(self):
        # The ORDER BY clause is invalid in views, inline functions,
        # derived tables, subqueries, and common table expressions,
        # unless TOP or FOR XML is also specified.
        if getattr(self.query, '_mssql_ordering_not_allowed', False):
            if django.VERSION[0] == 1 and django.VERSION[1] < 6:
                return (None, [])
            return (None, [], [])
        return super(SQLCompiler, self).get_ordering()



class SQLInsertCompiler(compiler.SQLInsertCompiler, SQLCompiler):
    # search for after table/column list
    _re_values_sub = re.compile(r'(?P<prefix>\)|\])(?P<default>\s*|\s*default\s*)values(?P<suffix>\s*|\s+\()?', re.IGNORECASE)
    # ... and insert the OUTPUT clause between it and the values list (or DEFAULT VALUES).
    _values_repl = r'\g<prefix> OUTPUT INSERTED.{col} INTO @sqlserver_ado_return_id\g<default>VALUES\g<suffix>'

    def as_sql(self, *args, **kwargs):
        # Fix for Django ticket #14019
        if not hasattr(self, 'return_id'):
            self.return_id = False

        result = super(SQLInsertCompiler, self).as_sql(*args, **kwargs)
        if isinstance(result, list):
            # Django 1.4 wraps return in list
            return [self._fix_insert(x[0], x[1]) for x in result]
        
        sql, params = result
        return self._fix_insert(sql, params)

    def _fix_insert(self, sql, params):
        """
        Wrap the passed SQL with IDENTITY_INSERT statements and apply
        other necessary fixes.
        """
        meta = self.query.get_meta()
        
        if meta.has_auto_field:
            if hasattr(self.query, 'fields'):
                # django 1.4 replaced columns with fields
                fields = self.query.fields
                auto_field = meta.auto_field
            else:
<<<<<<< HEAD
                if not self.default_reverse_ordering:
                    ord = '%s ASC' % fallback_ordering
                    rev_ord = '%s DESC' % fallback_ordering
                else:
                    ord = '%s DESC' % fallback_ordering
                    rev_ord = '%s ASC' % fallback_ordering
            sql = SQL_SERVER_8_LIMIT_QUERY % {
                'limit': self.query.high_mark - self.query.low_mark,
                'orig_sql': orig_sql,
                'ord': ord,
                'rev_ord': rev_ord,
                # XXX:
                'table': qn(meta.db_table),
            }
            return sql, params

        # SQL Server 2005
        if self.connection.ops.sql_server_ver >= 2005:
            sql, params = self._as_sql(USE_ROW_NUMBER)

            # Construct the final SQL clause, using the initial select SQL
            # obtained above.
            result = ['SELECT * FROM (%s) AS X' % sql]

            # Place WHERE condition on `rn` for the desired range.
            if self.query.high_mark is None:
                self.query.high_mark = 9223372036854775807
            result.append('WHERE X.rn BETWEEN %d AND %d' % (self.query.low_mark+1, self.query.high_mark))

            return ' '.join(result), params

        # SQL Server 2000, offset without limit case
        # get_columns needs to be called before get_ordering to populate
        # select_alias.
        self.get_columns(with_aliases=with_col_aliases)
        # ordering, ordering_group_by = self.get_ordering()  # <-- doesn't work in Django 1.6
        ordering, o_params, ordering_group_by = self.get_ordering()
        if ordering:
            ord = ', '.join(ordering)
        else:
            # We need to define an ordering clause since none was provided
            ord = fallback_ordering
        orig_sql, params = self._as_sql(USE_TOP_LMARK)
        sql = SQL_SERVER_8_NO_LIMIT_QUERY % {
            'orig_sql': orig_sql,
            'ord': ord,
            'table': qn(meta.db_table),
            'key': qn(meta.pk.db_column or meta.pk.column),
        }
        return sql, params
=======
                # < django 1.4
                fields = self.query.columns
                auto_field = meta.auto_field.db_column or meta.auto_field.column
    
            auto_in_fields = auto_field in fields
    
            quoted_table = self.connection.ops.quote_name(meta.db_table)
            if not fields or (auto_in_fields and len(fields) == 1 and not params):
                # convert format when inserting only the primary key without 
                # specifying a value
                sql = 'INSERT INTO {0} DEFAULT VALUES'.format(
                    quoted_table
                )
                params = []
            elif auto_in_fields:
                # wrap with identity insert
                sql = 'SET IDENTITY_INSERT {table} ON;{sql};SET IDENTITY_INSERT {table} OFF'.format(
                    table=quoted_table,
                    sql=sql,
                )

        # mangle SQL to return ID from insert
        # http://msdn.microsoft.com/en-us/library/ms177564.aspx
        if self.return_id and self.connection.features.can_return_id_from_insert:
            col = self.connection.ops.quote_name(meta.pk.db_column or meta.pk.get_attname())

            # Determine datatype for use with the table variable that will return the inserted ID            
            pk_db_type = _re_data_type_terminator.split(meta.pk.db_type(self.connection))[0]
            
            # NOCOUNT ON to prevent additional trigger/stored proc related resultsets
            sql = 'SET NOCOUNT ON;{declare_table_var};{sql};{select_return_id}'.format(
                sql=sql,
                declare_table_var="DECLARE @sqlserver_ado_return_id table ({col_name} {pk_type})".format(
                    col_name=col,
                    pk_type=pk_db_type,
                ),
                select_return_id="SELECT * FROM @sqlserver_ado_return_id",
            )
            
            output = self._values_repl.format(col=col)
            sql = self._re_values_sub.sub(output, sql)
>>>>>>> 22db8853

        return sql, params

class SQLInsertCompiler2(compiler.SQLInsertCompiler, SQLCompiler):

    def as_sql_legacy(self):
        # We don't need quote_name_unless_alias() here, since these are all
        # going to be column names (so we can avoid the extra overhead).
        qn = self.connection.ops.quote_name
        opts = self.query.model._meta
        returns_id = bool(self.return_id and
                          self.connection.features.can_return_id_from_insert)

        result = ['INSERT INTO %s' % qn(opts.db_table)]
        result.append('(%s)' % ', '.join([qn(c) for c in self.query.columns]))

        if returns_id:
            result.append('OUTPUT inserted.%s' % qn(opts.pk.column))

        values = [self.placeholder(*v) for v in self.query.values]
        result.append('VALUES (%s)' % ', '.join(values))

        params = self.query.params
        sql = ' '.join(result)

        meta = self.query.get_meta()
        if meta.has_auto_field:
            # db_column is None if not explicitly specified by model field
            auto_field_column = meta.auto_field.db_column or meta.auto_field.column

            if auto_field_column in self.query.columns:
                quoted_table = self.connection.ops.quote_name(meta.db_table)

                if len(self.query.columns) == 1 and not params:
                    result = ['INSERT INTO %s' % quoted_table]
                    if returns_id:
                        result.append('OUTPUT inserted.%s' % qn(opts.pk.column))
                    result.append('DEFAULT VALUES')
                    sql = ' '.join(result)
                else:
                    sql = "SET IDENTITY_INSERT %s ON;\n%s;\nSET IDENTITY_INSERT %s OFF" % \
                        (quoted_table, sql, quoted_table)

        return sql, params

    def as_sql(self):
        if self.connection._DJANGO_VERSION < 14:
            return self.as_sql_legacy()

        # We don't need quote_name_unless_alias() here, since these are all
        # going to be column names (so we can avoid the extra overhead).
        qn = self.connection.ops.quote_name
        opts = self.query.model._meta
        result = ['INSERT INTO %s' % qn(opts.db_table)]

        has_fields = bool(self.query.fields)
        fields = self.query.fields if has_fields else [opts.pk]
        columns = [f.column for f in fields]

        result.append('(%s)' % ', '.join([qn(c) for c in columns]))

        if has_fields:
            params = values = [
                [
                    f.get_db_prep_save(getattr(obj, f.attname) if self.query.raw else f.pre_save(obj, True), connection=self.connection)
                    for f in fields
                ]
                for obj in self.query.objs
            ]
        else:
            values = [[self.connection.ops.pk_default_value()] for obj in self.query.objs]
            params = [[]]
            fields = [None]

        placeholders = [
            [self.placeholder(field, v) for field, v in zip(fields, val)]
            for val in values
        ]

        if self.return_id and self.connection.features.can_return_id_from_insert:
            params = params[0]
            output = 'OUTPUT inserted.%s' % qn(opts.pk.column)
            result.append(output)
            result.append("VALUES (%s)" % ", ".join(placeholders[0]))
            return [(" ".join(result), tuple(params))]

        items = [
            (" ".join(result + ["VALUES (%s)" % ", ".join(p)]), vals)
            for p, vals in zip(placeholders, params)
        ]

        # This section deals with specifically setting the primary key,
        # or using default values if necessary
        meta = self.query.get_meta()
        if meta.has_auto_field:
            # db_column is None if not explicitly specified by model field
            auto_field_column = meta.auto_field.db_column or meta.auto_field.column
            out = []
            for sql, params in items:
                if auto_field_column in columns:
                    quoted_table = self.connection.ops.quote_name(meta.db_table)
                    # If there are no fields specified in the insert..
                    if not has_fields:
                        sql = "INSERT INTO %s DEFAULT VALUES" % quoted_table
                    else:
                        sql = "SET IDENTITY_INSERT %s ON;\n%s;\nSET IDENTITY_INSERT %s OFF" % \
                            (quoted_table, sql, quoted_table)
                out.append([sql, params])
            items = out
        return items


class SQLDeleteCompiler(compiler.SQLDeleteCompiler, SQLCompiler):
    pass

class SQLUpdateCompiler(compiler.SQLUpdateCompiler, SQLCompiler):
    pass

class SQLAggregateCompiler(compiler.SQLAggregateCompiler, SQLCompiler):
    def as_sql(self, qn=None):
        self._fix_aggregates()
        return super(SQLAggregateCompiler, self).as_sql(qn=qn)

class SQLDateCompiler(compiler.SQLDateCompiler, SQLCompiler):
    pass

class SQLDateTimeCompiler(compiler.SQLDateCompiler, SQLCompiler):
    pass<|MERGE_RESOLUTION|>--- conflicted
+++ resolved
@@ -4,7 +4,6 @@
 from datetime import datetime
 
 from django_pyodbc.compat import zip_longest
-#from django import VERSION as django_VERSION
 
 REV_ODIR = {
     'ASC': 'DESC',
@@ -59,110 +58,6 @@
 
 _re_find_order_direction = re.compile(r'\s+(asc|desc)\s*$', re.IGNORECASE)
 
-<<<<<<< HEAD
-        Sets the value of the self._ord and self.default_reverse_ordering
-        attributes.
-        Can modify the values of the out_cols list argument and the
-        self.query.ordering_aliases attribute (for Django<=1.5.4 but not 1.6).
-        """
-        self.default_reverse_ordering = False
-        self._ord = []
-        cnt = 0
-        extra_select_aliases = [k.strip('[]') for k in self.query.extra_select.keys()]
-        for ord_spec_item in ordering:
-            if ord_spec_item.endswith(' ASC') or ord_spec_item.endswith(' DESC'):
-                parts = ord_spec_item.split()
-                col, odir = ' '.join(parts[:-1]), parts[-1]
-                # The attribute `ordering_aliases` was moved out of Query (self.query) and into SQLCompiler (self) in Django 1.6 
-                print dir(self)
-                try:
-                    ordering_aliases = self.ordering_aliases
-                except AttributeError:
-                    print dir(self.query)
-                    ordering_aliases = self.query.ordering_aliases
-                if col not in ordering_aliases and col.strip('[]') not in extra_select_aliases:
-                    if col.isdigit():
-                        cnt += 1
-                        n = int(col)-1
-                        alias = 'OrdAlias%d' % cnt
-                        out_cols[n] = '%s AS [%s]' % (out_cols[n], alias)
-                        self._ord.append((alias, odir))
-                    elif col in out_cols:
-                        if strategy == USE_TOP_HMARK:
-                            cnt += 1
-                            n = out_cols.index(col)
-                            alias = 'OrdAlias%d' % cnt
-                            out_cols[n] = '%s AS %s' % (col, alias)
-                            self._ord.append((alias, odir))
-                        else:
-                            self._ord.append((col, odir))
-                    elif strategy == USE_TOP_HMARK:
-                        # Special case: '_order' column created by Django
-                        # when Meta.order_with_respect_to is used
-                        if col.split('.')[-1] == '[_order]' and odir == 'DESC':
-                            self.default_reverse_ordering = True
-                        cnt += 1
-                        alias = 'OrdAlias%d' % cnt
-                        self._ord.append((alias, odir))
-                        ordering_aliases.append('%s AS [%s]' % (col, alias))
-                    else:
-                        self._ord.append((col, odir))
-                else:
-                    self._ord.append((col, odir))
-                # Django >= 1.6 expects ordering_aliases in self (SQLCompiler)
-                setattr(self, 'ordering_aliases', ordering_aliases)
-                # Django <= 1.5.4 expects ordering_aliases in self.query (Query)
-                setattr(self.query, 'ordering_aliases', ordering_aliases)
-
-
-        if strategy == USE_ROW_NUMBER and not self._ord and 'RAND()' in ordering:
-            self._ord.append(('RAND()',''))
-        if strategy == USE_TOP_HMARK and not self._ord:
-            # XXX:
-            #meta = self.get_meta()
-            meta = self.query.model._meta
-            qn = self.quote_name_unless_alias
-            pk_col = '%s.%s' % (qn(meta.db_table), qn(meta.pk.db_column or meta.pk.column))
-            if pk_col not in out_cols:
-                out_cols.append(pk_col)
-
-
-    def get_ordering(self, *args, **kwargs):
-        # Django 1.6 added `o_params` as an additional return value for Query.get_ordering()
-        try:
-            o_params = None
-            # Django 1.5.4
-            ordering, ordering_group_by = super(SQLCompiler, self).get_ordering(*args, **kwargs)
-            return ordering, o_params, ordering_group_by
-        except:
-            # Django 1.6
-            return super(SQLCompiler, self).get_ordering(*args, **kwargs)
-
-
-    def get_columns(self, *args, **kwargs):
-        # Django 1.6 added `o_params` as an additional return value for Query.get_ordering()
-
-        if self.connection._DJANGO_VERSION >= 16:
-            # Django 1.6, returns two arguments
-            sql_strings, aliases = super(SQLCompiler, self).get_columns(*args, **kwargs)
-            return sql_strings, aliases
-        else:
-            # Django 1.5.4 only provides a single return value, so augment it with None to be reverse compatible in django-pyodbc
-            return super(SQLCompiler, self).get_columns(*args, **kwargs), None
-
-
-    def get_grouping(self, ordering_group_by, having_group_by=''):
-        "SQLCompiler.get_grouping, but with reversed order of arguments to remain compatible between Django 1.5 <-> django-pyodbc"
-        try:
-            # Django 1.6
-            return super(SQLCompiler, self).get_columns(having_group_by, ordering_group_by)
-        except:
-            # Django 1.5.4
-            return super(SQLCompiler, self).get_columns(ordering_group_by)
-
-
-    def _as_sql(self, strategy):
-=======
 def _remove_order_limit_offset(sql):
     return _re_order_limit_offset.sub('',sql).split(None, 1)[1]
 
@@ -202,7 +97,6 @@
         MSSQL's implementation of AVG maintains datatype without proding. To
         match behavior of other django backends, it needs to not drop remainders.
         E.g. AVG([1, 2]) needs to yield 1.5, not 1
->>>>>>> 22db8853
         """
         for alias, aggregate in self.query.aggregate_select.items():
             if aggregate.sql_function == 'AVG':# and self.connection.cast_avg_to_float:
@@ -303,84 +197,6 @@
 
     def _fix_slicing_order(self, outer_fields, inner_select, order, inner_table_name):
         """
-<<<<<<< HEAD
-        # get_columns needs to be called before get_ordering to populate
-        # _select_alias.
-        out_cols = self.get_columns(with_aliases=True)[0]
-
-        # `ordering_aliases` was moved out of Query (self.query) and into SQLCompiler (self) in Django 1.6 
-        #ordering_aliases = getattr(self, 'ordering_aliases', getattr(self.query, 'ordering_aliases', []))
-        ordering, o_params, ordering_group_by = self.get_ordering()
-        print dir(self)
-        try:
-            ordering_aliases = self.ordering_aliases
-        except AttributeError:
-            print dir(self.query)
-            ordering_aliases = self.query.ordering_aliases
-
-        if strategy == USE_ROW_NUMBER:
-            if not ordering:
-                meta = self.query.get_meta()
-                qn = self.quote_name_unless_alias
-                # Special case: pk not in out_cols, use random ordering.
-                #
-                if '%s.%s' % (qn(meta.db_table), qn(meta.pk.db_column or meta.pk.column)) not in self.get_columns()[0]:
-                    ordering = ['RAND()']
-                    # XXX: Maybe use group_by field for ordering?
-                    #if self.group_by:
-                        #ordering = ['%s.%s ASC' % (qn(self.group_by[0][0]),qn(self.group_by[0][1]))]
-                else:
-                    ordering = ['%s.%s ASC' % (qn(meta.db_table), qn(meta.pk.db_column or meta.pk.column))]
-
-        if strategy in (USE_TOP_HMARK, USE_ROW_NUMBER):
-            self.modify_query(strategy, ordering, out_cols)
-
-        if strategy == USE_ROW_NUMBER:
-            columns_to_order_by = []
-            for alias_name, type_of_order in self._ord:
-                for column in self.get_columns(with_aliases=True)[0]:
-                    if column.endswith("AS [%s]" % alias_name):
-                        columns_to_order_by.append((column.partition("AS")[0].strip(),type_of_order))
-                        break
-            if len(columns_to_order_by):
-                ord = ', '.join(['%s %s' % pair for pair in columns_to_order_by])
-            else:
-                ord = ', '.join(['%s %s' % pair for pair in self._ord])
-            ordering_aliases.append('(ROW_NUMBER() OVER (ORDER BY %s)) AS [rn]' % ord)        
-            # Django >= 1.6 expects ordering_aliases in self (SQLCompiler)
-            setattr(self, 'ordering_aliases', ordering_aliases)
-            # Django <= 1.5.4 expects ordering_aliases in self.query (Query)
-            setattr(self.query, 'ordering_aliases', ordering_aliases)
-
-        # This must come after 'select' and 'ordering' -- see docstring of
-        # get_from_clause() for details.
-        from_, f_params = self.get_from_clause()
-
-        qn = self.quote_name_unless_alias
-        where, w_params = self.query.where.as_sql(qn, self.connection)
-        having, h_params = self.query.having.as_sql(qn, self.connection)
-        params = []
-        for val in self.query.extra_select.values():
-            params.extend(val[1])
-
-        result = ['SELECT']
-        if self.query.distinct:
-            result.append('DISTINCT')
-
-        if strategy == USE_TOP_LMARK:
-            # XXX:
-            #meta = self.get_meta()
-            meta = self.query.model._meta
-            result.append('TOP %s %s' % (self.query.low_mark, self.quote_name_unless_alias(meta.pk.db_column or meta.pk.column)))
-        else:
-            if strategy == USE_TOP_HMARK and self.query.high_mark is not None:
-                result.append('TOP %s' % self.query.high_mark)
-            result.append(', '.join(out_cols + ordering_aliases))
-
-        result.append('FROM')
-        result.extend(from_)
-        params.extend(f_params)
-=======
         Apply any necessary fixes to the outer_fields, inner_select, and order 
         strings due to slicing.
         """
@@ -480,7 +296,6 @@
                 names_seen.append(col_key)
             else:
                 raise Exception('Unable to find a column name when parsing SQL: {0}'.format(col))
->>>>>>> 22db8853
 
         return ', '.join(outer), ', '.join(inner) + from_clause.format(**parens)
 
@@ -528,58 +343,6 @@
                 fields = self.query.fields
                 auto_field = meta.auto_field
             else:
-<<<<<<< HEAD
-                if not self.default_reverse_ordering:
-                    ord = '%s ASC' % fallback_ordering
-                    rev_ord = '%s DESC' % fallback_ordering
-                else:
-                    ord = '%s DESC' % fallback_ordering
-                    rev_ord = '%s ASC' % fallback_ordering
-            sql = SQL_SERVER_8_LIMIT_QUERY % {
-                'limit': self.query.high_mark - self.query.low_mark,
-                'orig_sql': orig_sql,
-                'ord': ord,
-                'rev_ord': rev_ord,
-                # XXX:
-                'table': qn(meta.db_table),
-            }
-            return sql, params
-
-        # SQL Server 2005
-        if self.connection.ops.sql_server_ver >= 2005:
-            sql, params = self._as_sql(USE_ROW_NUMBER)
-
-            # Construct the final SQL clause, using the initial select SQL
-            # obtained above.
-            result = ['SELECT * FROM (%s) AS X' % sql]
-
-            # Place WHERE condition on `rn` for the desired range.
-            if self.query.high_mark is None:
-                self.query.high_mark = 9223372036854775807
-            result.append('WHERE X.rn BETWEEN %d AND %d' % (self.query.low_mark+1, self.query.high_mark))
-
-            return ' '.join(result), params
-
-        # SQL Server 2000, offset without limit case
-        # get_columns needs to be called before get_ordering to populate
-        # select_alias.
-        self.get_columns(with_aliases=with_col_aliases)
-        # ordering, ordering_group_by = self.get_ordering()  # <-- doesn't work in Django 1.6
-        ordering, o_params, ordering_group_by = self.get_ordering()
-        if ordering:
-            ord = ', '.join(ordering)
-        else:
-            # We need to define an ordering clause since none was provided
-            ord = fallback_ordering
-        orig_sql, params = self._as_sql(USE_TOP_LMARK)
-        sql = SQL_SERVER_8_NO_LIMIT_QUERY % {
-            'orig_sql': orig_sql,
-            'ord': ord,
-            'table': qn(meta.db_table),
-            'key': qn(meta.pk.db_column or meta.pk.column),
-        }
-        return sql, params
-=======
                 # < django 1.4
                 fields = self.query.columns
                 auto_field = meta.auto_field.db_column or meta.auto_field.column
@@ -621,7 +384,6 @@
             
             output = self._values_repl.format(col=col)
             sql = self._re_values_sub.sub(output, sql)
->>>>>>> 22db8853
 
         return sql, params
 
